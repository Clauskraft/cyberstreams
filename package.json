{
  "name": "cyberstreams",
  "version": "1.0.0",
  "description": "Advanced Dark Web Threat Intelligence Platform",
  "type": "module",
  "scripts": {
    "dev": "vite",
    "build": "tsc && vite build",
    "preview": "vite preview",
    "server": "node server.js"
  },
  "dependencies": {
    "cors": "^2.8.5",
<<<<<<< HEAD
    "dotenv": "^17.2.3",
    "express": "^4.18.2",
    "form-data": "^4.0.4",
=======
    "express": "^4.18.2",
>>>>>>> 85908208
    "lucide-react": "^0.263.1",
    "react": "^18.2.0",
    "react-dom": "^18.2.0"
  },
  "devDependencies": {
    "@types/react": "^18.2.15",
    "@types/react-dom": "^18.2.7",
    "@vitejs/plugin-react": "^4.0.3",
    "autoprefixer": "^10.4.14",
    "playwright": "^1.56.0",
    "postcss": "^8.4.27",
    "tailwindcss": "^3.3.3",
    "terser": "^5.44.0",
    "typescript": "^5.0.2",
    "vite": "^4.4.5"
  }
}<|MERGE_RESOLUTION|>--- conflicted
+++ resolved
@@ -11,13 +11,9 @@
   },
   "dependencies": {
     "cors": "^2.8.5",
-<<<<<<< HEAD
     "dotenv": "^17.2.3",
     "express": "^4.18.2",
     "form-data": "^4.0.4",
-=======
-    "express": "^4.18.2",
->>>>>>> 85908208
     "lucide-react": "^0.263.1",
     "react": "^18.2.0",
     "react-dom": "^18.2.0"
